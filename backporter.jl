--- conflicted
+++ resolved
@@ -22,8 +22,7 @@
 # Settings #
 ############
 
-<<<<<<< HEAD
-BACKPORT = "1.9"
+BACKPORT = "1.11"
 foldername = basename(pwd())
 if foldername == "julia"
     REPO = "JuliaLang/julia";
@@ -80,11 +79,7 @@
     BACKPORT == "1.2" ? "backport 1.2" :
     BACKPORT == "1.1" ? "backport 1.1" :
     BACKPORT == "1.0" ? "backport 1.0" : error()
-=======
-BACKPORT       = "1.11"
-REPO           = "JuliaLang/julia";
-BACKPORT_LABEL = "backport $BACKPORT"
->>>>>>> f366a87a
+
 GITHUB_AUTH    = ENV["GITHUB_AUTH"]
 
 ########################################
